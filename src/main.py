--- conflicted
+++ resolved
@@ -18,16 +18,7 @@
     app_id = "cardiology_protocols"
     etl_processor = ETLProcessor(app_id=app_id)
 
-<<<<<<< HEAD
-    # etl_processor.perform_etl()
-
-    index_manager = etl_processor.index_manager
-    # index_manager.delete_index()
-    n_stored_chunks = index_manager.get_n_documents_in_vectorstore()
-    print(n_stored_chunks)
-=======
     etl_processor.perform_etl(force_md_conv=False, existing_metadata_path="test_data/mddocs/documents_metadata.json") # Use existing Markdown files if available
->>>>>>> 54097fc0
 
     try:
         huggingface_hub.logout()
